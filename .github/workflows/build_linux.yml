name: CMake

on: [push]

jobs:
  build:
    name: ${{ matrix.name }}
    runs-on: ubuntu-latest
    strategy:
      matrix:
        name: [linux]
        include:
          - name: linux-gcc
            os: linux
            cxx: g++
            cflags: ""
            linker_flage: ""
            doc_generate: yes
            build_type: Release
          - name: linux-gcc-asan
            os: linux
            cxx: g++
            cflags: "-fno-omit-frame-pointer -fsanitize=address"
            linker_flage: "-fno-omit-frame-pointer -fsanitize=address"
            doc_generate: no
            build_type: Debug
          - name: linux-gcc-ubsan
            os: linux
            cxx: g++
            cflags: "-fsanitize=undefined"
            linker_flage: ""
            doc_generate: no
            build_type: Debug
          - name: linux-clang
            os: linux
            cxx: clang++
            cflags: ""
            linker_flags: ""
            doc_generate: no
            build_type: Release
          - name: linux-clang-asan
            os: linux
            cxx: clang++
            cflags: "-fno-omit-frame-pointer -fsanitize=address"
            linker_flags: "-fno-omit-frame-pointer -fsanitize=address"
            doc_generate: no
            build_type: Debug
          - name: linux-clang-ubsan
            os: linux
            cxx: clang++
            cflags: "-fsanitize=undefined"
            linker_flags: ""
            doc_generate: no
            build_type: Debug

    steps:
    - uses: actions/checkout@v2
    
    - name: Install build-dependencies
      run: sudo add-apt-repository ppa:gladky-anton/sundials && sudo apt-get install build-essential libsundials-dev libhdf5-serial-dev libqt5opengl5-dev

    - name: Install doc-build-dependencies
      if: contains(matrix.doc_generate, 'yes')
      run: sudo apt-get install sphinx-common texlive-xetex

    - name: Create Build Environment
      run: cmake -E make_directory ${{github.workspace}}/build

    - name: Create Install Environment
      run: cmake -E make_directory ${{github.workspace}}/inst

    - name: Configure CMake
      shell: bash
      working-directory: ${{github.workspace}}/build
<<<<<<< HEAD
      run: cmake $GITHUB_WORKSPACE -DCMAKE_CXX_COMPILER=${{ matrix.cxx }} -DCMAKE_BUILD_TYPE=${{ matrix.build_type }} -DCMAKE_EXE_LINKER_FLAGS="${{ matrix.linker_flage }}" -DCMAKE_INSTALL_PREFIX=${{github.workspace}}/inst
=======
      run: cmake $GITHUB_WORKSPACE -DCMAKE_C_COMPILER=${{ matrix.cc }} -DCMAKE_BUILD_TYPE=${{ matrix.build_type }} -DCMAKE_C_FLAGS="${{ matrix.cflags }}" -DCMAKE_EXE_LINKER_FLAGS="${{ matrix.linker_flags }}"  -DCMAKE_INSTALL_PREFIX=${{github.workspace}}/inst
>>>>>>> 0b648cf5

    - name: Build
      working-directory: ${{github.workspace}}/build
      shell: bash
      run: cmake --build . --parallel

    - name: Install
      working-directory: ${{github.workspace}}/build
      shell: bash
      run: make install

    - name: Test
      working-directory: ${{github.workspace}}/build
      shell: bash
      run: CTEST_OUTPUT_ON_FAILURE=1 make test

    - name: Docs
      if: contains(matrix.doc_generate, 'yes')
      working-directory: ${{github.workspace}}/build
      shell: bash
      run: make doc

    - name: Deploy
      if: ${{ contains(matrix.doc_generate, 'yes') &&  github.ref == 'refs/heads/master' }}
      uses: JamesIves/github-pages-deploy-action@4.1.4
      with:
        branch: gh-pages # The branch the action should deploy to.
        folder: ${{github.workspace}}/inst/share/Dyssol/docs/sphinx/html # The folder the action should deploy.
        single-commit: true<|MERGE_RESOLUTION|>--- conflicted
+++ resolved
@@ -14,21 +14,21 @@
             os: linux
             cxx: g++
             cflags: ""
-            linker_flage: ""
+            linker_flags: ""
             doc_generate: yes
             build_type: Release
           - name: linux-gcc-asan
             os: linux
             cxx: g++
             cflags: "-fno-omit-frame-pointer -fsanitize=address"
-            linker_flage: "-fno-omit-frame-pointer -fsanitize=address"
+            linker_flags: "-fno-omit-frame-pointer -fsanitize=address"
             doc_generate: no
             build_type: Debug
           - name: linux-gcc-ubsan
             os: linux
             cxx: g++
             cflags: "-fsanitize=undefined"
-            linker_flage: ""
+            linker_flags: ""
             doc_generate: no
             build_type: Debug
           - name: linux-clang
@@ -72,11 +72,7 @@
     - name: Configure CMake
       shell: bash
       working-directory: ${{github.workspace}}/build
-<<<<<<< HEAD
-      run: cmake $GITHUB_WORKSPACE -DCMAKE_CXX_COMPILER=${{ matrix.cxx }} -DCMAKE_BUILD_TYPE=${{ matrix.build_type }} -DCMAKE_EXE_LINKER_FLAGS="${{ matrix.linker_flage }}" -DCMAKE_INSTALL_PREFIX=${{github.workspace}}/inst
-=======
-      run: cmake $GITHUB_WORKSPACE -DCMAKE_C_COMPILER=${{ matrix.cc }} -DCMAKE_BUILD_TYPE=${{ matrix.build_type }} -DCMAKE_C_FLAGS="${{ matrix.cflags }}" -DCMAKE_EXE_LINKER_FLAGS="${{ matrix.linker_flags }}"  -DCMAKE_INSTALL_PREFIX=${{github.workspace}}/inst
->>>>>>> 0b648cf5
+      run: cmake $GITHUB_WORKSPACE -DCMAKE_CXX_COMPILER=${{ matrix.cxx }} -DCMAKE_BUILD_TYPE=${{ matrix.build_type }} -DCMAKE_EXE_LINKER_FLAGS="${{ matrix.linker_flags }}" -DCMAKE_INSTALL_PREFIX=${{github.workspace}}/inst
 
     - name: Build
       working-directory: ${{github.workspace}}/build
