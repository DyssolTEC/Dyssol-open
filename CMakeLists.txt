# Copyright (c) 2020, Dyssol Development Team. All rights reserved. This file is part of Dyssol. See LICENSE file for license information.
# Copyright (c) 2021, Anton Gladky <Anton.Gladky@iart.tu-freiberg.de>, IART, Technical University Bergakademie Freiberg


cmake_minimum_required(VERSION 3.1.0)

set (VERSION 0.10.2.2)
set (SOVERSION 0.10)

set(CMAKE_CXX_STANDARD 17)
set(CMAKE_CXX_STANDARD_REQUIRED ON)
set(CMAKE_CXX_EXTENSIONS OFF)

project(Dyssol VERSION ${VERSION} LANGUAGES CXX)

INCLUDE(GNUInstallDirs)

SET(CMAKE_INSTALL_RPATH ${CMAKE_INSTALL_PREFIX}/${CMAKE_INSTALL_LIBDIR})
SET(CMAKE_INSTALL_RPATH_USE_LINK_PATH TRUE)

SET(INSTALL_UNITS_LIB_PATH  ${CMAKE_INSTALL_PREFIX}/${CMAKE_INSTALL_LIBDIR}/Dyssol/Units)
SET(INSTALL_MATERIALDB_PATH  ${CMAKE_INSTALL_PREFIX}/${CMAKE_INSTALL_DATADIR}/Dyssol/MaterialsDB)
SET(INSTALL_DOCS_PATH  ${CMAKE_INSTALL_PREFIX}/${CMAKE_INSTALL_DATADIR}/Dyssol/docs)
SET(INSTALL_CONFIG_PATH  ${CMAKE_INSTALL_PREFIX}/${CMAKE_INSTALL_DATADIR}/Dyssol/)
SET(INSTALL_HEADERS_PATH  ${CMAKE_INSTALL_PREFIX}/${CMAKE_INSTALL_INCLUDEDIR}/)

add_executable(DyssolC
    ${CMAKE_SOURCE_DIR}/DyssolConsole/main.cpp
)

set(libdyssolnames
	"BaseSolvers"
	"CacheHandler"
	"EquationSolvers"
	"HDF5Handler"
	"MaterialsDatabase"
	"ModelsAPI"
	"Modules"
	"ScriptInterface"
	"SimulatorCore"
	"Utilities"
	"Modules/DustFormationTester"
)

foreach(foldername ${libdyssolnames})
    file(GLOB_RECURSE src   ${CMAKE_SOURCE_DIR}/${foldername}/*.cpp)
    file(GLOB_RECURSE hdr   ${CMAKE_SOURCE_DIR}/${foldername}/*.h)
    set(libdyssolsrc ${libdyssolsrc} ${src})
    INCLUDE_DIRECTORIES("${CMAKE_SOURCE_DIR}/${foldername}/")
    INSTALL(FILES ${hdr} DESTINATION ${INSTALL_HEADERS_PATH}/Dyssol/${foldername}/)
endforeach(foldername ${libdyssolnames})

SET(CMAKE_MODULE_PATH "${CMAKE_CURRENT_SOURCE_DIR}/cmake")

FIND_PACKAGE(HDF5 REQUIRED COMPONENTS "CXX" "HL")
INCLUDE_DIRECTORIES(${HDF5_INCLUDE_DIRS})

FIND_PACKAGE(SUNDIALS REQUIRED COMPONENTS sundials_ida sundials_kinsol sundials_nvecserial)
INCLUDE_DIRECTORIES(${SUNDIALS_INCLUDE_DIRS})

ADD_LIBRARY(libdyssol_shared SHARED ${libdyssolsrc})
SET_TARGET_PROPERTIES(libdyssol_shared PROPERTIES
  VERSION ${VERSION}
  SOVERSION ${SOVERSION}
  PREFIX ""
)

ADD_LIBRARY(libdyssol_static STATIC ${libdyssolsrc})
SET_TARGET_PROPERTIES(libdyssol_static PROPERTIES
  VERSION ${VERSION}
  SOVERSION ${SOVERSION}
  PREFIX ""
)

target_compile_definitions(libdyssol_shared PRIVATE INSTALL_DOCS_PATH="${INSTALL_DOCS_PATH}")
target_compile_definitions(libdyssol_static PRIVATE INSTALL_DOCS_PATH="${INSTALL_DOCS_PATH}")

TARGET_LINK_LIBRARIES(libdyssol_shared ${HDF5_LIBRARIES} ${HDF5_HL_LIBRARIES} ${SUNDIALS_LIBRARIES})
TARGET_LINK_LIBRARIES(libdyssol_static ${HDF5_LIBRARIES} ${HDF5_HL_LIBRARIES} ${SUNDIALS_LIBRARIES})
TARGET_LINK_LIBRARIES(DyssolC libdyssol_shared)

FIND_PACKAGE(Graphviz)
IF(Graphviz_FOUND)
  MESSAGE(STATUS "Graphviz is found")
  MESSAGE(STATUS ${Graphviz_INCLUDE_DIR})
  ADD_DEFINITIONS("-DGRAPHVIZ")

  TARGET_LINK_LIBRARIES(libdyssol_shared ${Graphviz_LIBRARIES})
  TARGET_LINK_LIBRARIES(libdyssol_static ${Graphviz_LIBRARIES})

  INCLUDE_DIRECTORIES(${Graphviz_INCLUDE_DIR})
ENDIF(Graphviz_FOUND)

CONFIGURE_FILE("${CMAKE_SOURCE_DIR}/DyssolMainWindow/config.ini.in" "${CMAKE_BINARY_DIR}/config.ini")
INSTALL(FILES "${CMAKE_BINARY_DIR}/config.ini" DESTINATION ${INSTALL_CONFIG_PATH})
INSTALL(FILES "${CMAKE_SOURCE_DIR}/Materials.dmdb" DESTINATION ${INSTALL_MATERIALDB_PATH})

INSTALL(TARGETS DyssolC DESTINATION ${CMAKE_INSTALL_BINDIR})
INSTALL(TARGETS libdyssol_shared DESTINATION ${CMAKE_INSTALL_LIBDIR})
INSTALL(TARGETS libdyssol_static DESTINATION ${CMAKE_INSTALL_LIBDIR})
INSTALL(DIRECTORY ${CMAKE_SOURCE_DIR}/DocumentationSphinx/pics/units_dotgraph DESTINATION ${INSTALL_DOCS_PATH}/pics)

ADD_SUBDIRECTORY("${CMAKE_SOURCE_DIR}/Units")
ADD_SUBDIRECTORY("${CMAKE_SOURCE_DIR}/Solvers")
ADD_SUBDIRECTORY("${CMAKE_SOURCE_DIR}/DyssolMainWindow")

SET(INSTALL_DOCS_PATH  ${CMAKE_INSTALL_PREFIX}/${CMAKE_INSTALL_DATADIR}/Dyssol/docs)

#===============================================
# Testing ======================================

ENABLE_TESTING()

SET(TESTS
<<<<<<< HEAD
  "01_Unit_Screen_Plit"
  "02_Crusher_Bond"
  "03_Granulation_Process"
  "04_Agglomerator"
  "05_ScreenMulti"
=======
  "Unit_Agglomerator_CellAverage"
  "Unit_Agglomerator_FFT"
  "Unit_Agglomerator_FixedPivot"
  "Unit_Bunker"
  "Unit_Crusher_BondBimodal"
  "Unit_Crusher_BondNormal"
  "Unit_Crusher_Cone"
  "Unit_Crusher_Const"
  "Unit_Crusher_PBMTM"
  "Unit_Granulator"
  "Unit_Mixer"
  "Unit_Screen_Molerus"
  "Unit_Screen_Plitt"
  "Unit_Screen_Probability"
  "Unit_Screen_Teipel"
  "Unit_Splitter"
  "Unit_TimeDelay"
  "Process_Agglomeration"
  "Process_Comminution"
  "Process_Granulation"
  "Process_SieveMill"
>>>>>>> 355dc5cf
)

FOREACH(test ${TESTS})
  SET(CURRENT_TEST ${test})
  CONFIGURE_FILE("${CMAKE_SOURCE_DIR}/tests/${CURRENT_TEST}/script.txt" "${CMAKE_BINARY_DIR}/tests/${CURRENT_TEST}/script.txt")

  ADD_TEST(NAME ${CURRENT_TEST}_run
          WORKING_DIRECTORY ${CMAKE_BINARY_DIR}
          COMMAND ${CMAKE_BINDIR}/DyssolC --script=${CMAKE_BINARY_DIR}/tests/${CURRENT_TEST}/script.txt
  )

  IF(NOT CMAKE_BUILD_TYPE MATCHES Debug)
    FILE(READ ${CMAKE_SOURCE_DIR}/tests/${CURRENT_TEST}/tolerance TOLERANCE)

    ADD_TEST(NAME ${CURRENT_TEST}_diff
            COMMAND python3 ${CMAKE_SOURCE_DIR}/tests/compare.py "${CMAKE_SOURCE_DIR}/tests/${CURRENT_TEST}/ideal.res" "${CMAKE_BINARY_DIR}/tests/${CURRENT_TEST}/real.res" -t ${TOLERANCE}
    )
    # _diff tests can only be run when the _run test is done
    SET_TESTS_PROPERTIES(${CURRENT_TEST}_diff PROPERTIES DEPENDS ${CURRENT_TEST}_run)
  ENDIF(NOT CMAKE_BUILD_TYPE MATCHES Debug)

ENDFOREACH(test ${TESTS})

#===============================================
# Documentation ================================
ADD_CUSTOM_TARGET(doc)
ADD_CUSTOM_COMMAND(
                  TARGET doc PRE_BUILD
                  COMMAND rm -rf ${CMAKE_BINARY_DIR}/doc/sphinx/_build
                  COMMAND sphinx-build -b html ${CMAKE_SOURCE_DIR}/DocumentationSphinx/ ${CMAKE_BINARY_DIR}/doc/sphinx/_build/html
                  COMMAND sphinx-build -b latex ${CMAKE_SOURCE_DIR}/DocumentationSphinx/ ${CMAKE_BINARY_DIR}/doc/sphinx/_build/latex
                  COMMAND cd ${CMAKE_BINARY_DIR}/doc/sphinx/_build/latex && xelatex DyssolHelpDoc.tex && cd ${CMAKE_BINARY_DIR}
                  COMMAND mkdir -p ${INSTALL_DOCS_PATH}/sphinx/
                  COMMAND cp -r ${CMAKE_BINARY_DIR}/doc/sphinx/_build/html ${INSTALL_DOCS_PATH}/sphinx/
                  )<|MERGE_RESOLUTION|>--- conflicted
+++ resolved
@@ -112,13 +112,6 @@
 ENABLE_TESTING()
 
 SET(TESTS
-<<<<<<< HEAD
-  "01_Unit_Screen_Plit"
-  "02_Crusher_Bond"
-  "03_Granulation_Process"
-  "04_Agglomerator"
-  "05_ScreenMulti"
-=======
   "Unit_Agglomerator_CellAverage"
   "Unit_Agglomerator_FFT"
   "Unit_Agglomerator_FixedPivot"
@@ -140,7 +133,6 @@
   "Process_Comminution"
   "Process_Granulation"
   "Process_SieveMill"
->>>>>>> 355dc5cf
 )
 
 FOREACH(test ${TESTS})
