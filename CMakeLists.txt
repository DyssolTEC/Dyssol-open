--- conflicted
+++ resolved
@@ -4,12 +4,8 @@
 
 cmake_minimum_required(VERSION 3.1.0)
 
-<<<<<<< HEAD
-set (VERSION 0.10.2.0)
+set (VERSION 0.10.2.2)
 set (SOVERSION 0.10)
-=======
-project(Dyssol VERSION 0.10.2.2 LANGUAGES CXX)
->>>>>>> 8284167a
 
 set(CMAKE_CXX_STANDARD 17)
 set(CMAKE_CXX_STANDARD_REQUIRED ON)
