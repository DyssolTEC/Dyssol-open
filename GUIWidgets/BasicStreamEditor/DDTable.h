/* Copyright (c) 2020, Dyssol Development Team. All rights reserved. This file is part of Dyssol. See LICENSE file for license information. */

#pragma once

#include "QtTable.h"
#include "TimeDependentValue.h"
#include <QHBoxLayout>

class CDDTable : public QWidget
{
	Q_OBJECT

private:
	std::vector<CTimeDependentValue*> m_pData;
	CQtTable* m_pTable;
	bool m_bAvoidSignal;
	bool m_bNormalize;
	QHBoxLayout *layout;

public:
<<<<<<< HEAD
	CDDTable( QWidget *parent = 0, Qt::WindowFlags flags = Qt::WindowFlags() );
=======
	CDDTable( QWidget *parent = 0, Qt::WindowFlags flags = {} );
>>>>>>> 1879c043
	~CDDTable();

	void SetDistribution(const std::vector<CTimeDependentValue*>& _values);
	void SetNormalizationCheck( bool _bAnalyse );
	void SetEditable(bool _bEditable);				// Turn on/off edit possibility.

private:
	void SetHeaders();
	void CheckNormalization();

public slots:
	void UpdateWholeView();
	//void setVisible( bool _bVisible );

private slots:
	void ItemWasChanged( QTableWidgetItem* _pItem );

signals:
	void DataChanged();
};<|MERGE_RESOLUTION|>--- conflicted
+++ resolved
@@ -18,11 +18,7 @@
 	QHBoxLayout *layout;
 
 public:
-<<<<<<< HEAD
 	CDDTable( QWidget *parent = 0, Qt::WindowFlags flags = Qt::WindowFlags() );
-=======
-	CDDTable( QWidget *parent = 0, Qt::WindowFlags flags = {} );
->>>>>>> 1879c043
 	~CDDTable();
 
 	void SetDistribution(const std::vector<CTimeDependentValue*>& _values);
