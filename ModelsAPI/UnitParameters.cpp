--- conflicted
+++ resolved
@@ -358,16 +358,12 @@
 	return true;
 }
 
-<<<<<<< HEAD
 bool CTDUnitParameter::HasTimePoint(double _time) const
 {
 	return m_values.HasParam(_time);
 }
 
 std::ostream& CTDUnitParameter::ValueToStream(std::ostream& _s)
-=======
-std::ostream& CDependentUnitParameter::ValueToStream(std::ostream& _s)
->>>>>>> f8060a8c
 {
 	return _s << m_data;
 }
