--- conflicted
+++ resolved
@@ -1292,27 +1292,6 @@
 
 size_t& CBaseUnit::GetVersionRef()
 {
-<<<<<<< HEAD
-	for (size_t i = 0; i < m_vPlots.size(); ++i)
-		if (m_vPlots[i]->sName == _sPlotName)
-		{
-			if((m_vPlots[i]->sXAxis == _sXAxisName) && (m_vPlots[i]->sYAxis == _sYAxisName) && (m_vPlots[i]->sZAxis == _sZAxisName))
-			{
-				return (int)i;
-			}
-			else
-			{
-				throw std::logic_error(StrConst::BUnit_ErrAddPlot(m_sUnitName, _sPlotName));
-			}
-		}
-	SPlot* pPlot = new SPlot();
-	pPlot->sName = _sPlotName;
-	pPlot->sXAxis = _sXAxisName;
-	pPlot->sYAxis = _sYAxisName;
-	pPlot->sZAxis = _sZAxisName;
-	pPlot->bIs2D = _bIs2D;
-	m_vPlots.push_back(pPlot);
-=======
 	return m_version;
 }
 
@@ -1320,7 +1299,6 @@
 {
 	return m_uniqueID;
 }
->>>>>>> 1879c043
 
 const CMaterialsDatabase* CBaseUnit::GetMaterialsDBRef() const
 {
