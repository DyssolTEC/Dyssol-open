--- conflicted
+++ resolved
@@ -597,7 +597,6 @@
 //////////////////////////////////////////////////////////////////////////
 /// CFlowsheetEditor
 //////////////////////////////////////////////////////////////////////////
-<<<<<<< HEAD
 	const char* const FE_PortTypeInput       = "Input";
 	const char* const FE_PortTypeOutput      = "Output";
 	const char* const FE_UnitParamMinVal     = "Min = ";
@@ -605,23 +604,13 @@
 	const char* const FE_UnitDefaultName     = "Unit";
 	const char* const FE_StreamDefaultName   = "Stream";
 	const char* const FE_TDParamMessage      = "Use the table below to set values";
-	const char* const FE_TDRemoveLast        = "At least one time point must remain";
+	const char* const FE_DRemoveLast	   = "At least one value must remain";
 	const char* const FE_InvalidClipboard    = "Invalid data pasted";
 	const char* const FE_NotEnoughParameters = "Not enough time points/parameters defined for all pasted data.\nInsert only the data that fits?";
 	inline std::string FE_ParamExists(double param, double val1, double val2) {
 		return std::string("Data at time point/parameter " + StringFunctions::Double2String(param) + " is already defined as " + StringFunctions::Double2String(val1) + ". \nDo you want to replace it with " + StringFunctions::Double2String(val2) + "?"); }
 	inline std::string FE_DuplicateParams(const std::set<double>& params) {
 		return "The following time points/parameters had duplicates: \n" + StringFunctions::ToString(params) + "\nPlease check your data!"; }
-=======
-	const char* const FE_PortTypeInput     = "Input";
-	const char* const FE_PortTypeOutput    = "Output";
-	const char* const FE_UnitParamMinVal   = "Min = ";
-	const char* const FE_UnitParamMaxVal   = "Max = ";
-	const char* const FE_UnitDefaultName   = "Unit";
-	const char* const FE_StreamDefaultName = "Stream";
-	const char* const FE_TDParamMessage    = "Use the table below to set values";
-	const char* const FE_DRemoveLast	   = "At least one value must remain";
->>>>>>> f8060a8c
 
 //////////////////////////////////////////////////////////////////////////
 /// CFlowsheetViewer
